--- conflicted
+++ resolved
@@ -58,7 +58,6 @@
 test = [
     "pylint>=3.3.8",
     "pytest>=8.4.2",
-<<<<<<< HEAD
     "nind-denoise",
     "pytest-cov>=7.0.0",
 ]
@@ -72,17 +71,6 @@
 [tool.setuptools.package-data]
 "nind_denoise" = ["configs/*.yaml"]
 
-[tool.pylint.messages_control]
-# Do not disable pylint messaging
-
-[tool.pylint.format]
-max-line-length = 100
-
-[tool.pylint.typecheck]
-# OpenCV exposes attributes dynamically; suppress false positives here.
-generated-members = ["cv2.*"]
-=======
-]
 test = [
     "nind-denoise",
     "pytest>=8.4.2",
@@ -90,5 +78,4 @@
 ]
 
 [tool.uv.sources]
-nind-denoise = { workspace = true }
->>>>>>> 95106861
+nind-denoise = { workspace = true }