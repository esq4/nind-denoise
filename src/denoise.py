#!/usr/bin/python3
# -*- coding: utf-8 -*-
import logging
import pathlib
import typer

logger = logging.getLogger(__name__)


def _build_args_dict(
    output_path: pathlib.Path | None,
    extension: str,
    dt: pathlib.Path | None,
    gmic: pathlib.Path | None,
    quality: int,
    nightmode: bool,
    no_deblur: bool,
    debug: bool,
    sigma: int,
    iterations: int,
    verbose: bool,
) -> dict:
    """Construct the args dict consumed by the pipeline.

    Split out to keep the CLI thin and improve readability/testability.
    """
    return {
        "--output-path": str(output_path) if output_path else None,
        "--extension": extension,
        "--dt": str(dt) if dt else None,
        "--gmic": str(gmic) if gmic else None,
        "--quality": quality,
        "--nightmode": nightmode,
        "--no_deblur": no_deblur,
        "--debug": debug,
        "--sigma": sigma,
        "--iterations": iterations,
        "--verbose": verbose,
    }


def _process_inputs(raw_image: pathlib.Path, args: dict) -> None:
    """Dispatch processing over a single file or a directory tree."""
    from nind_denoise.pipeline import run_pipeline  # type: ignore
    from nind_denoise.config import valid_extensions

    if raw_image.is_dir():
        for file in raw_image.iterdir():
            if file.suffix.lower() in valid_extensions:
                logger.info(
                    "----------------------- %s -------------------------", file.name
                )
                run_pipeline(args, file)
    else:
        run_pipeline(args, raw_image)


def cli(
    raw_image: pathlib.Path = typer.Argument(
        ..., help="Path to a RAW image file or directory."
    ),
    output_path: pathlib.Path | None = typer.Option(
        None,
        "--output-path",
        "-o",
        help="Where to save the result (defaults to current directory).",
    ),
    extension: str = typer.Option(
        "jpg", "--extension", "-e", help="Output file extension."
    ),
    dt: pathlib.Path | None = typer.Option(
        None,
        "--dt",
        "-d",
        help="Path to darktable-cli. Use this only if not automatically found.",
    ),
    gmic: pathlib.Path | None = typer.Option(
        None,
        "--gmic",
        "-g",
        help="Path to gmic. Use this only if not automatically found.",
    ),
    quality: int = typer.Option(
        90, "--quality", "-q", help="JPEG compression quality."
    ),
    nightmode: bool = typer.Option(
        False, "--nightmode", help="Use for very dark images."
    ),
    no_deblur: bool = typer.Option(
        False, "--no_deblur", help="Do not perform RL-deblur."
    ),
    debug: bool = typer.Option(False, "--debug", help="Keep intermediate files."),
    sigma: int = typer.Option(1, "--sigma", help="sigma to use for RL-deblur."),
    iterations: int = typer.Option(
        10, "--iterations", help="Number of iterations for RL-deblur."
    ),
    verbose: bool = typer.Option(
        False, "--verbose", "-v", help="Enable verbose logging."
    ),
):
    """Command-line interface entry point for nind-denoise.

    This Typer command accepts a RAW image or directory and orchestrates the
    denoise pipeline with options for output, tools, and deblurring.
    """
<<<<<<< HEAD
    args = _build_args_dict(
        output_path=output_path,
        extension=extension,
        dt=dt,
        gmic=gmic,
        quality=quality,
        nightmode=nightmode,
        no_deblur=no_deblur,
        debug=debug,
        sigma=sigma,
        iterations=iterations,
        verbose=verbose,
    )
=======
    args = {
        "--output-path": str(output_path) if output_path else None,
        "--extension": extension,
        "--dt": str(dt) if dt else None,
        "--gmic": str(gmic) if gmic else None,
        "--quality": quality,
        "--nightmode": nightmode,
        "--no_deblur": no_deblur,
        "--debug": debug,
        "--sigma": sigma,
        "--iterations": iterations,
        "--verbose": verbose,
    }

    from nind_denoise.pipeline import run_pipeline

        _pth = pathlib.Path(__file__).resolve().parent / "nind_denoise" / "pipeline.py"
        _ldr = _ilm.SourceFileLoader("pipeline_local", str(_pth))
        _spec = _ilu.spec_from_loader(_ldr.name, _ldr)
        _mod = _ilu.module_from_spec(_spec)
        import sys as _sys
        _sys.modules[_ldr.name] = _mod
        _ldr.exec_module(_mod)
        run_pipeline = _mod.run_pipeline  # type: ignore
>>>>>>> 95106861

    # Import and process lazily to avoid heavy deps on --help
    _process_inputs(raw_image, args)


if __name__ == "__main__":
    typer.run(cli)<|MERGE_RESOLUTION|>--- conflicted
+++ resolved
@@ -6,42 +6,9 @@
 
 logger = logging.getLogger(__name__)
 
-
-def _build_args_dict(
-    output_path: pathlib.Path | None,
-    extension: str,
-    dt: pathlib.Path | None,
-    gmic: pathlib.Path | None,
-    quality: int,
-    nightmode: bool,
-    no_deblur: bool,
-    debug: bool,
-    sigma: int,
-    iterations: int,
-    verbose: bool,
-) -> dict:
-    """Construct the args dict consumed by the pipeline.
-
-    Split out to keep the CLI thin and improve readability/testability.
-    """
-    return {
-        "--output-path": str(output_path) if output_path else None,
-        "--extension": extension,
-        "--dt": str(dt) if dt else None,
-        "--gmic": str(gmic) if gmic else None,
-        "--quality": quality,
-        "--nightmode": nightmode,
-        "--no_deblur": no_deblur,
-        "--debug": debug,
-        "--sigma": sigma,
-        "--iterations": iterations,
-        "--verbose": verbose,
-    }
-
-
 def _process_inputs(raw_image: pathlib.Path, args: dict) -> None:
     """Dispatch processing over a single file or a directory tree."""
-    from nind_denoise.pipeline import run_pipeline  # type: ignore
+    from nind_denoise.pipeline import run_pipeline 
     from nind_denoise.config import valid_extensions
 
     if raw_image.is_dir():
@@ -103,21 +70,6 @@
     This Typer command accepts a RAW image or directory and orchestrates the
     denoise pipeline with options for output, tools, and deblurring.
     """
-<<<<<<< HEAD
-    args = _build_args_dict(
-        output_path=output_path,
-        extension=extension,
-        dt=dt,
-        gmic=gmic,
-        quality=quality,
-        nightmode=nightmode,
-        no_deblur=no_deblur,
-        debug=debug,
-        sigma=sigma,
-        iterations=iterations,
-        verbose=verbose,
-    )
-=======
     args = {
         "--output-path": str(output_path) if output_path else None,
         "--extension": extension,
@@ -132,18 +84,6 @@
         "--verbose": verbose,
     }
 
-    from nind_denoise.pipeline import run_pipeline
-
-        _pth = pathlib.Path(__file__).resolve().parent / "nind_denoise" / "pipeline.py"
-        _ldr = _ilm.SourceFileLoader("pipeline_local", str(_pth))
-        _spec = _ilu.spec_from_loader(_ldr.name, _ldr)
-        _mod = _ilu.module_from_spec(_spec)
-        import sys as _sys
-        _sys.modules[_ldr.name] = _mod
-        _ldr.exec_module(_mod)
-        run_pipeline = _mod.run_pipeline  # type: ignore
->>>>>>> 95106861
-
     # Import and process lazily to avoid heavy deps on --help
     _process_inputs(raw_image, args)
 
